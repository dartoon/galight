--- conflicted
+++ resolved
@@ -17,12 +17,8 @@
 matt.rcParams['font.family'] = 'STIXGeneral'
 from lenstronomy.Plots.model_plot import ModelPlot
 from galight.tools.plot_tools import total_compare
-<<<<<<< HEAD
-import lenstronomy, statmorph
-=======
 from packaging import version
 import lenstronomy
->>>>>>> 4eac9a7a
 
 
 class FittingProcess(object):
@@ -310,7 +306,7 @@
                       target_ID = target_ID)
         if save_plot == True:
             savename = self.savename
-            fig.savefig(savename+"_galaxy_final_plot.pdf")   
+            fig.savefig(savename+"_qso_final_plot.pdf")   
         if show_plot == True:
             plt.show()
         else:
